--- conflicted
+++ resolved
@@ -966,15 +966,6 @@
     Ok(())
 }
 
-<<<<<<< HEAD
-=======
-pub fn get_openoptions_as_cint(from: OpenOptions) -> io::Result<libc::c_int> {
-    let access_mode = from.get_access_mode()?;
-    let creation_mode = from.get_creation_mode()?;
-    Ok(creation_mode | access_mode)
-}
->>>>>>> eb3906be
-
 pub fn set_perm(p: &Path, perm: FilePermissions) -> io::Result<()> {
     let p = cstr(p)?;
     cvt_r(|| unsafe { libc::chmod(p.as_ptr(), perm.mode) })?;
