--- conflicted
+++ resolved
@@ -481,7 +481,6 @@
 }
 
 #[test]
-<<<<<<< HEAD
 fn test_ascii_from_digit() {
     use core::ascii::Char;
 
@@ -517,7 +516,9 @@
     check("\n", "'\\n'", Char::LineFeed);
     check("\x07", "'\\x07'", Char::Bell);
     check("a", "'a'", Char::SmallA);
-=======
+}
+
+#[test]
 fn test_ascii_display() {
     assert_eq!(b"foo'bar".escape_ascii().to_string(), r#"foo\'bar"#);
     assert_eq!(b"\0\xff".escape_ascii().to_string(), r#"\x00\xff"#);
@@ -525,5 +526,4 @@
     let _ = it.advance_by(4);
     let _ = it.advance_back_by(4);
     assert_eq!(it.to_string(), r#"fastpath\xffremainder"#);
->>>>>>> 227abaca
 }