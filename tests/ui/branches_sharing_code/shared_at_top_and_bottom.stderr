--- conflicted
+++ resolved
@@ -7,14 +7,6 @@
 LL | |         let _overlap_end = 2 * t;
    | |_________________________________^
    |
-<<<<<<< HEAD
-=======
-note: the lint level is defined here
-  --> $DIR/shared_at_top_and_bottom.rs:1:9
-   |
-LL | #![deny(clippy::branches_sharing_code, clippy::if_same_then_else)]
-   |         ^^^^^^^^^^^^^^^^^^^^^^^^^^^^^
->>>>>>> 887ba0c5
 note: this code is shared at the end
   --> $DIR/shared_at_top_and_bottom.rs:29:5
    |
@@ -22,10 +14,10 @@
 LL | |     }
    | |_____^
 note: the lint level is defined here
-  --> $DIR/shared_at_top_and_bottom.rs:2:36
+  --> $DIR/shared_at_top_and_bottom.rs:1:9
    |
-LL | #![deny(clippy::if_same_then_else, clippy::branches_sharing_code)]
-   |                                    ^^^^^^^^^^^^^^^^^^^^^^^^^^^^^
+LL | #![deny(clippy::branches_sharing_code, clippy::if_same_then_else)]
+   |         ^^^^^^^^^^^^^^^^^^^^^^^^^^^^^
 help: consider moving these statements before the if
    |
 LL ~     let t = 7;
