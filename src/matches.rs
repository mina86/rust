use rustc::lint::*;
use rustc::middle::const_eval::ConstVal::{Int, Uint};
use rustc::middle::const_eval::EvalHint::ExprTypeChecked;
use rustc::middle::const_eval::{eval_const_expr_partial, ConstVal};
use rustc::middle::ty;
use rustc_front::hir::*;
use std::cmp::Ordering;
use syntax::ast::Lit_::LitBool;
use syntax::codemap::Span;

use utils::{snippet, span_lint, span_note_and_lint, span_help_and_lint, in_external_macro, expr_block};

/// **What it does:** This lint checks for matches with a single arm where an `if let` will usually suffice. It is `Warn` by default.
///
/// **Why is this bad?** Just readability – `if let` nests less than a `match`.
///
/// **Known problems:** None
///
/// **Example:**
/// ```
/// match x {
///     Some(ref foo) -> bar(foo),
///     _ => ()
/// }
/// ```
declare_lint!(pub SINGLE_MATCH, Warn,
              "a match statement with a single nontrivial arm (i.e, where the other arm \
               is `_ => {}`) is used; recommends `if let` instead");
<<<<<<< HEAD

/// **What it does:** This lint checks for matches where all arms match a reference, suggesting to remove the reference and deref the matched expression instead. It is `Warn` by default.
=======
/// **What it does:** This lint checks for matches where all arms match a reference, suggesting to remove the reference and deref the matched expression instead. It also checks for `if let &foo = bar` blocks. It is `Warn` by default.
>>>>>>> ec5d9622
///
/// **Why is this bad?** It just makes the code less readable. That reference destructuring adds nothing to the code.
///
/// **Known problems:** None
///
/// **Example:**
///
/// ```
/// match x {
///     &A(ref y) => foo(y),
///     &B => bar(),
///     _ => frob(&x),
/// }
/// ```
declare_lint!(pub MATCH_REF_PATS, Warn,
              "a match or `if let` has all arms prefixed with `&`; the match expression can be \
               dereferenced instead");

/// **What it does:** This lint checks for matches where match expression is a `bool`. It suggests to replace the expression with an `if...else` block. It is `Warn` by default.
///
/// **Why is this bad?** It makes the code less readable.
///
/// **Known problems:** None
///
/// **Example:**
///
/// ```
/// let condition: bool = true;
/// match condition {
///     true => foo(),
///     false => bar(),
/// }
/// ```
declare_lint!(pub MATCH_BOOL, Warn,
              "a match on boolean expression; recommends `if..else` block instead");

/// **What it does:** This lint checks for overlapping match arms. It is `Warn` by default.
///
/// **Why is this bad?** It is likely to be an error and if not, makes the code less obvious.
///
/// **Known problems:** None
///
/// **Example:**
///
/// ```
/// let x = 5;
/// match x {
///     1 ... 10 => println!("1 ... 10"),
///     5 ... 15 => println!("5 ... 15"),
///     _ => (),
/// }
/// ```
declare_lint!(pub MATCH_OVERLAPPING_ARM, Warn,
              "a match has overlapping arms");

#[allow(missing_copy_implementations)]
pub struct MatchPass;

impl LintPass for MatchPass {
    fn get_lints(&self) -> LintArray {
        lint_array!(SINGLE_MATCH, MATCH_REF_PATS, MATCH_BOOL)
    }
}

impl LateLintPass for MatchPass {
    fn check_expr(&mut self, cx: &LateContext, expr: &Expr) {
        if in_external_macro(cx, expr.span) { return; }
        if let ExprMatch(ref ex, ref arms, MatchSource::Normal) = expr.node {
            check_single_match(cx, ex, arms, expr);
            check_match_bool(cx, ex, arms, expr);
            check_overlapping_arms(cx, ex, arms);
        }
        if let ExprMatch(ref ex, ref arms, source) = expr.node {
            check_match_ref_pats(cx, ex, arms, source, expr);
        }
    }
}

fn check_single_match(cx: &LateContext, ex: &Expr, arms: &[Arm], expr: &Expr) {
    if arms.len() == 2 &&
        // both of the arms have a single pattern and no guard
        arms[0].pats.len() == 1 && arms[0].guard.is_none() &&
        arms[1].pats.len() == 1 && arms[1].guard.is_none() &&
        // and the second pattern is a `_` wildcard: this is not strictly necessary,
        // since the exhaustiveness check will ensure the last one is a catch-all,
        // but in some cases, an explicit match is preferred to catch situations
        // when an enum is extended, so we don't consider these cases
        arms[1].pats[0].node == PatWild &&
        // we don't want any content in the second arm (unit or empty block)
        is_unit_expr(&arms[1].body) &&
        // finally, MATCH_BOOL doesn't apply here
        (cx.tcx.expr_ty(ex).sty != ty::TyBool || cx.current_level(MATCH_BOOL) == Allow)
    {
        span_help_and_lint(cx, SINGLE_MATCH, expr.span,
                           "you seem to be trying to use match for destructuring a \
                            single pattern. Consider using `if let`",
                           &format!("try\nif let {} = {} {}",
                                    snippet(cx, arms[0].pats[0].span, ".."),
                                    snippet(cx, ex.span, ".."),
                                    expr_block(cx, &arms[0].body, None, "..")));
    }
}

fn check_match_bool(cx: &LateContext, ex: &Expr, arms: &[Arm], expr: &Expr) {
    // type of expression == bool
    if cx.tcx.expr_ty(ex).sty == ty::TyBool {
        if arms.len() == 2 && arms[0].pats.len() == 1 { // no guards
            let exprs = if let PatLit(ref arm_bool) = arms[0].pats[0].node {
                if let ExprLit(ref lit) = arm_bool.node {
                    match lit.node {
                        LitBool(true) => Some((&*arms[0].body, &*arms[1].body)),
                        LitBool(false) => Some((&*arms[1].body, &*arms[0].body)),
                        _ => None,
                    }
                } else { None }
            } else { None };
            if let Some((ref true_expr, ref false_expr)) = exprs {
                if !is_unit_expr(true_expr) {
                    if !is_unit_expr(false_expr) {
                        span_help_and_lint(cx, MATCH_BOOL, expr.span,
                            "you seem to be trying to match on a boolean expression. \
                           Consider using an if..else block:",
                           &format!("try\nif {} {} else {}",
                                snippet(cx, ex.span, "b"),
                                expr_block(cx, true_expr, None, ".."),
                                expr_block(cx, false_expr, None, "..")));
                    } else {
                        span_help_and_lint(cx, MATCH_BOOL, expr.span,
                            "you seem to be trying to match on a boolean expression. \
                           Consider using an if..else block:",
                           &format!("try\nif {} {}",
                                snippet(cx, ex.span, "b"),
                                expr_block(cx, true_expr, None, "..")));
                    }
                } else if !is_unit_expr(false_expr) {
                    span_help_and_lint(cx, MATCH_BOOL, expr.span,
                        "you seem to be trying to match on a boolean expression. \
                       Consider using an if..else block:",
                       &format!("try\nif !{} {}",
                            snippet(cx, ex.span, "b"),
                            expr_block(cx, false_expr, None, "..")));
                } else {
                    span_lint(cx, MATCH_BOOL, expr.span,
                           "you seem to be trying to match on a boolean expression. \
                           Consider using an if..else block");
                }
            } else {
                span_lint(cx, MATCH_BOOL, expr.span,
                    "you seem to be trying to match on a boolean expression. \
                    Consider using an if..else block");
            }
        } else {
            span_lint(cx, MATCH_BOOL, expr.span,
                "you seem to be trying to match on a boolean expression. \
                Consider using an if..else block");
        }
    }
}

fn check_overlapping_arms(cx: &LateContext, ex: &Expr, arms: &[Arm]) {
    if arms.len() >= 2 &&
       cx.tcx.expr_ty(ex).is_integral() {
        let ranges = all_ranges(cx, arms);
        let overlap = match type_ranges(&ranges) {
            TypedRanges::IntRanges(ranges) => overlapping(&ranges).map(|(start, end)| (start.span, end.span)),
            TypedRanges::UintRanges(ranges) => overlapping(&ranges).map(|(start, end)| (start.span, end.span)),
            TypedRanges::None => None,
        };

        if let Some((start, end)) = overlap {
            span_note_and_lint(cx, MATCH_OVERLAPPING_ARM, start,
                               "some ranges overlap",
                               end, "overlaps with this");
        }
    }
}

fn check_match_ref_pats(cx: &LateContext, ex: &Expr, arms: &[Arm], source: MatchSource, expr: &Expr) {
    if has_only_ref_pats(arms) {
        if let ExprAddrOf(Mutability::MutImmutable, ref inner) = ex.node {
            let template = match_template(cx, expr.span, source, "", inner);
            span_lint(cx, MATCH_REF_PATS, expr.span, &format!(
                "you don't need to add `&` to both the expression \
                 and the patterns: use `{}`", template));
        } else {
            let template = match_template(cx, expr.span, source, "*", ex);
            span_lint(cx, MATCH_REF_PATS, expr.span, &format!(
                "instead of prefixing all patterns with `&`, you can dereference the \
                 expression: `{}`", template));
        }
    }
}

/// Get all arms that are unbounded PatRange-s.
fn all_ranges(cx: &LateContext, arms: &[Arm]) -> Vec<SpannedRange<ConstVal>> {
    arms.iter()
        .filter_map(|arm| {
            if let Arm { ref pats, guard: None, .. } = *arm {
                Some(pats.iter().filter_map(|pat| {
                    if_let_chain! {[
                        let PatRange(ref lhs, ref rhs) = pat.node,
                        let Ok(lhs) = eval_const_expr_partial(cx.tcx, &lhs, ExprTypeChecked, None),
                        let Ok(rhs) = eval_const_expr_partial(cx.tcx, &rhs, ExprTypeChecked, None)
                    ], {
                        return Some(SpannedRange { span: pat.span, node: (lhs, rhs) });
                    }}

                    if_let_chain! {[
                        let PatLit(ref value) = pat.node,
                        let Ok(value) = eval_const_expr_partial(cx.tcx, &value, ExprTypeChecked, None)
                    ], {
                        return Some(SpannedRange { span: pat.span, node: (value.clone(), value) });
                    }}

                    None
                }))
            }
            else {
                None
            }
        })
        .flat_map(IntoIterator::into_iter)
        .collect()
}

#[derive(Debug, Eq, PartialEq)]
pub struct SpannedRange<T> {
    pub span: Span,
    pub node: (T, T),
}

#[derive(Debug)]
enum TypedRanges {
    IntRanges(Vec<SpannedRange<i64>>),
    UintRanges(Vec<SpannedRange<u64>>),
    None,
}

/// Get all `Int` ranges or all `Uint` ranges. Mixed types are an error anyway and other types than
/// `Uint` and `Int` probably don't make sense.
fn type_ranges(ranges: &[SpannedRange<ConstVal>]) -> TypedRanges {
    if ranges.is_empty() {
        TypedRanges::None
    }
    else {
        match ranges[0].node {
            (Int(_), Int(_)) => {
                TypedRanges::IntRanges(ranges.iter().filter_map(|range| {
                    if let (Int(start), Int(end)) = range.node {
                        Some(SpannedRange { span: range.span, node: (start, end) })
                    }
                    else {
                        None
                    }
                }).collect())
            },
            (Uint(_), Uint(_)) => {
                TypedRanges::UintRanges(ranges.iter().filter_map(|range| {
                    if let (Uint(start), Uint(end)) = range.node {
                        Some(SpannedRange { span: range.span, node: (start, end) })
                    }
                    else {
                        None
                    }
                }).collect())
            },
            _ => TypedRanges::None,
        }
    }
}

fn is_unit_expr(expr: &Expr) -> bool {
    match expr.node {
        ExprTup(ref v) if v.is_empty() => true,
        ExprBlock(ref b) if b.stmts.is_empty() && b.expr.is_none() => true,
        _ => false,
    }
}

fn has_only_ref_pats(arms: &[Arm]) -> bool {
    let mapped = arms.iter().flat_map(|a| &a.pats).map(|p| match p.node {
        PatRegion(..) => Some(true),  // &-patterns
        PatWild => Some(false),   // an "anything" wildcard is also fine
        _ => None,                    // any other pattern is not fine
    }).collect::<Option<Vec<bool>>>();
    // look for Some(v) where there's at least one true element
    mapped.map_or(false, |v| v.iter().any(|el| *el))
}

fn match_template(cx: &LateContext,
                  span: Span,
                  source: MatchSource,
                  op: &str,
                  expr: &Expr) -> String {
    let expr_snippet = snippet(cx, expr.span, "..");
    match source {
        MatchSource::Normal => {
            format!("match {}{} {{ ...", op, expr_snippet)
        }
        MatchSource::IfLetDesugar { .. } => {
            format!("if let ... = {}{} {{", op, expr_snippet)
        }
        MatchSource::WhileLetDesugar => {
            format!("while let ... = {}{} {{", op, expr_snippet)
        }
        MatchSource::ForLoopDesugar => {
            cx.sess().span_bug(span, "for loop desugared to match with &-patterns!")
        }
    }
}

pub fn overlapping<T>(ranges: &[SpannedRange<T>]) -> Option<(&SpannedRange<T>, &SpannedRange<T>)>
    where T: Copy + Ord {
    #[derive(Copy, Clone, Debug, Eq, PartialEq)]
    enum Kind<'a, T: 'a> {
        Start(T, &'a SpannedRange<T>),
        End(T, &'a SpannedRange<T>),
    }

    impl<'a, T: Copy> Kind<'a, T> {
        fn range(&self) -> &'a SpannedRange<T> {
            match *self {
                Kind::Start(_, r) | Kind::End(_, r) => r
            }
        }

        fn value(self) -> T {
            match self {
                Kind::Start(t, _) | Kind::End(t, _) => t
            }
        }
    }

    impl<'a, T: Copy + Ord> PartialOrd for Kind<'a, T> {
        fn partial_cmp(&self, other: &Self) -> Option<Ordering> {
            Some(self.cmp(other))
        }
    }

    impl<'a, T: Copy + Ord> Ord for Kind<'a, T> {
        fn cmp(&self, other: &Self) -> Ordering {
            self.value().cmp(&other.value())
        }
    }

    let mut values = Vec::with_capacity(2*ranges.len());

    for r in ranges {
        values.push(Kind::Start(r.node.0, &r));
        values.push(Kind::End(r.node.1, &r));
    }

    values.sort();

    for (a, b) in values.iter().zip(values.iter().skip(1)) {
        match (a, b) {
            (&Kind::Start(_, ra), &Kind::End(_, rb)) => if ra.node != rb.node { return Some((ra, rb)) },
            (&Kind::End(a, _), &Kind::Start(b, _)) if a != b => (),
            _ => return Some((&a.range(), &b.range())),
        }
    }

    None
}<|MERGE_RESOLUTION|>--- conflicted
+++ resolved
@@ -26,12 +26,8 @@
 declare_lint!(pub SINGLE_MATCH, Warn,
               "a match statement with a single nontrivial arm (i.e, where the other arm \
                is `_ => {}`) is used; recommends `if let` instead");
-<<<<<<< HEAD
-
-/// **What it does:** This lint checks for matches where all arms match a reference, suggesting to remove the reference and deref the matched expression instead. It is `Warn` by default.
-=======
+
 /// **What it does:** This lint checks for matches where all arms match a reference, suggesting to remove the reference and deref the matched expression instead. It also checks for `if let &foo = bar` blocks. It is `Warn` by default.
->>>>>>> ec5d9622
 ///
 /// **Why is this bad?** It just makes the code less readable. That reference destructuring adds nothing to the code.
 ///
