error: `~const` is not allowed here
  --> $DIR/tilde-const-invalid-places.rs:8:19
   |
LL | fn rpit() -> impl ~const T { S }
   |                   ^^^^^^^^
   |
<<<<<<< HEAD
   = note: only allowed on bounds on traits' associated types and functions, const fns, const impls and its associated functions
=======
   = note: `impl Trait`s cannot have `~const` trait bounds
>>>>>>> b1ab3b73

error: `~const` is not allowed here
  --> $DIR/tilde-const-invalid-places.rs:11:17
   |
LL | fn apit(_: impl ~const T) {}
   |                 ^^^^^^^^
   |
<<<<<<< HEAD
   = note: only allowed on bounds on traits' associated types and functions, const fns, const impls and its associated functions
=======
   = note: `impl Trait`s cannot have `~const` trait bounds
>>>>>>> b1ab3b73

error: `~const` is not allowed here
  --> $DIR/tilde-const-invalid-places.rs:14:50
   |
LL | fn rpit_assoc_bound() -> impl IntoIterator<Item: ~const T> { Some(S) }
   |                                                  ^^^^^^^^
   |
<<<<<<< HEAD
   = note: only allowed on bounds on traits' associated types and functions, const fns, const impls and its associated functions
=======
   = note: `impl Trait`s cannot have `~const` trait bounds
>>>>>>> b1ab3b73

error: `~const` is not allowed here
  --> $DIR/tilde-const-invalid-places.rs:17:48
   |
LL | fn apit_assoc_bound(_: impl IntoIterator<Item: ~const T>) {}
   |                                                ^^^^^^^^
   |
<<<<<<< HEAD
   = note: only allowed on bounds on traits' associated types and functions, const fns, const impls and its associated functions

error: `~const` is not allowed here
  --> $DIR/tilde-const-invalid-places.rs:20:15
   |
LL | fn generic<P: ~const T>() {}
   |               ^^^^^^^^
   |
   = note: only allowed on bounds on traits' associated types and functions, const fns, const impls and its associated functions

error: `~const` is not allowed here
  --> $DIR/tilde-const-invalid-places.rs:23:31
   |
LL | fn where_clause<P>() where P: ~const T {}
   |                               ^^^^^^^^
   |
   = note: only allowed on bounds on traits' associated types and functions, const fns, const impls and its associated functions
=======
   = note: `impl Trait`s cannot have `~const` trait bounds
>>>>>>> b1ab3b73

error: `~const` and `?` are mutually exclusive
  --> $DIR/tilde-const-invalid-places.rs:26:25
   |
LL | struct TildeQuestion<T: ~const ?Sized>(std::marker::PhantomData<T>);
   |                         ^^^^^^^^^^^^^

error: aborting due to 7 previous errors
<|MERGE_RESOLUTION|>--- conflicted
+++ resolved
@@ -1,71 +1,39 @@
 error: `~const` is not allowed here
-  --> $DIR/tilde-const-invalid-places.rs:8:19
+  --> $DIR/tilde-const-invalid-places.rs:9:19
    |
 LL | fn rpit() -> impl ~const T { S }
    |                   ^^^^^^^^
    |
-<<<<<<< HEAD
-   = note: only allowed on bounds on traits' associated types and functions, const fns, const impls and its associated functions
-=======
    = note: `impl Trait`s cannot have `~const` trait bounds
->>>>>>> b1ab3b73
 
 error: `~const` is not allowed here
-  --> $DIR/tilde-const-invalid-places.rs:11:17
+  --> $DIR/tilde-const-invalid-places.rs:12:17
    |
 LL | fn apit(_: impl ~const T) {}
    |                 ^^^^^^^^
    |
-<<<<<<< HEAD
-   = note: only allowed on bounds on traits' associated types and functions, const fns, const impls and its associated functions
-=======
    = note: `impl Trait`s cannot have `~const` trait bounds
->>>>>>> b1ab3b73
 
 error: `~const` is not allowed here
-  --> $DIR/tilde-const-invalid-places.rs:14:50
+  --> $DIR/tilde-const-invalid-places.rs:15:50
    |
 LL | fn rpit_assoc_bound() -> impl IntoIterator<Item: ~const T> { Some(S) }
    |                                                  ^^^^^^^^
    |
-<<<<<<< HEAD
-   = note: only allowed on bounds on traits' associated types and functions, const fns, const impls and its associated functions
-=======
    = note: `impl Trait`s cannot have `~const` trait bounds
->>>>>>> b1ab3b73
 
 error: `~const` is not allowed here
-  --> $DIR/tilde-const-invalid-places.rs:17:48
+  --> $DIR/tilde-const-invalid-places.rs:18:48
    |
 LL | fn apit_assoc_bound(_: impl IntoIterator<Item: ~const T>) {}
    |                                                ^^^^^^^^
    |
-<<<<<<< HEAD
-   = note: only allowed on bounds on traits' associated types and functions, const fns, const impls and its associated functions
-
-error: `~const` is not allowed here
-  --> $DIR/tilde-const-invalid-places.rs:20:15
-   |
-LL | fn generic<P: ~const T>() {}
-   |               ^^^^^^^^
-   |
-   = note: only allowed on bounds on traits' associated types and functions, const fns, const impls and its associated functions
-
-error: `~const` is not allowed here
-  --> $DIR/tilde-const-invalid-places.rs:23:31
-   |
-LL | fn where_clause<P>() where P: ~const T {}
-   |                               ^^^^^^^^
-   |
-   = note: only allowed on bounds on traits' associated types and functions, const fns, const impls and its associated functions
-=======
    = note: `impl Trait`s cannot have `~const` trait bounds
->>>>>>> b1ab3b73
 
 error: `~const` and `?` are mutually exclusive
-  --> $DIR/tilde-const-invalid-places.rs:26:25
+  --> $DIR/tilde-const-invalid-places.rs:21:25
    |
 LL | struct TildeQuestion<T: ~const ?Sized>(std::marker::PhantomData<T>);
    |                         ^^^^^^^^^^^^^
 
-error: aborting due to 7 previous errors
+error: aborting due to 5 previous errors
