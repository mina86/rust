fn main() {
    let x = 3;
    fn blah(_a: native fn()) {}
<<<<<<< HEAD
    blah(|| {
        log(debug, x); //! ERROR attempted dynamic environment capture
=======
    blah({||
        log(debug, x); //~ ERROR attempted dynamic environment capture
>>>>>>> 29eb788b
    });
}<|MERGE_RESOLUTION|>--- conflicted
+++ resolved
@@ -1,12 +1,7 @@
 fn main() {
     let x = 3;
     fn blah(_a: native fn()) {}
-<<<<<<< HEAD
     blah(|| {
-        log(debug, x); //! ERROR attempted dynamic environment capture
-=======
-    blah({||
         log(debug, x); //~ ERROR attempted dynamic environment capture
->>>>>>> 29eb788b
     });
 }