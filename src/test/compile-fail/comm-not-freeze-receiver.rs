// Copyright 2013 The Rust Project Developers. See the COPYRIGHT
// file at the top-level directory of this distribution and at
// http://rust-lang.org/COPYRIGHT.
//
// Licensed under the Apache License, Version 2.0 <LICENSE-APACHE or
// http://www.apache.org/licenses/LICENSE-2.0> or the MIT license
// <LICENSE-MIT or http://opensource.org/licenses/MIT>, at your
// option. This file may not be copied, modified, or distributed
// except according to those terms.

<<<<<<< HEAD
use std::comm::Receiver;
=======
use std::sync::mpsc::Receiver;
>>>>>>> bc83a009

fn test<T: Sync>() {}

fn main() {
    test::<Receiver<int>>();   //~ ERROR: `core::kinds::Sync` is not implemented
}<|MERGE_RESOLUTION|>--- conflicted
+++ resolved
@@ -8,11 +8,7 @@
 // option. This file may not be copied, modified, or distributed
 // except according to those terms.
 
-<<<<<<< HEAD
-use std::comm::Receiver;
-=======
 use std::sync::mpsc::Receiver;
->>>>>>> bc83a009
 
 fn test<T: Sync>() {}
 
