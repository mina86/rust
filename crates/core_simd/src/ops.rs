--- conflicted
+++ resolved
@@ -42,11 +42,7 @@
 
 /// SAFETY: This macro should not be used for anything except Shl or Shr, and passed the appropriate shift intrinsic.
 /// It handles performing a bitand in addition to calling the shift operator, so that the result
-<<<<<<< HEAD
 /// is well-defined: LLVM can return a poison value if you shl, lshr, or ashr if `rhs >= <Int>::BITS`
-=======
-/// is well-defined: LLVM can return a poison value if you shl, lshr, or ashr if rhs >= <Int>::BITS
->>>>>>> 73d7eb5f
 /// At worst, this will maybe add another instruction and cycle,
 /// at best, it may open up more optimization opportunities,
 /// or simply be elided entirely, especially for SIMD ISAs which default to this.
@@ -124,12 +120,6 @@
 
                     #[inline]
                     #[must_use = "operator returns a new vector without mutating the inputs"]
-<<<<<<< HEAD
-                    fn $call(self, rhs: Self) -> Self::Output {
-                        $macro_impl!(self, rhs, $inner, $scalar)
-                    }
-                })*
-=======
                     // TODO: only useful for int Div::div, but we hope that this
                     // will essentially always always get inlined anyway.
                     #[track_caller]
@@ -138,7 +128,6 @@
                     }
                 }
             )*
->>>>>>> 73d7eb5f
     }
 }
 
